from .reader import DataReader

__version__ = "1.0.0"

_data_reader = DataReader(verbose=False)

stocks = _data_reader.stocks

tickers = _data_reader.tickers

<<<<<<< HEAD
reports = _data_reader.reports
=======
reports = _data_reader.reports
>>>>>>> 27bd770c
<|MERGE_RESOLUTION|>--- conflicted
+++ resolved
@@ -8,8 +8,4 @@
 
 tickers = _data_reader.tickers
 
-<<<<<<< HEAD
-reports = _data_reader.reports
-=======
-reports = _data_reader.reports
->>>>>>> 27bd770c
+reports = _data_reader.reports