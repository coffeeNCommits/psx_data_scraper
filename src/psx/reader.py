--- conflicted
+++ resolved
@@ -83,20 +83,13 @@
         next_url = base
 
         while next_url:
-<<<<<<< HEAD
             if tab_name == "Financial Reports":
                 soup = self._get_page_dynamic(next_url)
-=======
-            soup = self._get_page(next_url)
-
-            if tab_name == "Financial Reports":
->>>>>>> 2ff7e630
                 tab = soup.find(id="reports") or soup
                 for row in tab.select("tbody tr"):
                     cells = row.find_all("td")
                     if len(cells) < 3:
                         continue
-<<<<<<< HEAD
 
                     when = date_parser.parse(cells[2].get_text(strip=True)).date()
                     if when < cutoff:
@@ -107,18 +100,6 @@
                     if not link:
                         continue
 
-=======
-
-                    when = date_parser.parse(cells[2].get_text(strip=True)).date()
-                    if when < cutoff:
-                        next_url = None
-                        break
-
-                    link = cells[0].find("a")
-                    if not link:
-                        continue
-
->>>>>>> 2ff7e630
                     try:
                         content = self._extract_pdf(urljoin(base, link["href"]))
                         source = "PDF"
@@ -138,10 +119,8 @@
                 next_url = None
 
             else:
-<<<<<<< HEAD
                 soup = self._get_page(next_url)
-=======
->>>>>>> 2ff7e630
+
                 tab = soup.find(id=tab_name.replace(" ", "")) or soup
 
                 for row in tab.select("tr"):
